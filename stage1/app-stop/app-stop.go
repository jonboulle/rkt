--- conflicted
+++ resolved
@@ -72,16 +72,11 @@
 	}
 
 	if err := cmd.Run(); err != nil {
-<<<<<<< HEAD
 		status, err := common.GetExitStatus(err)
 		if err != nil {
-			os.Exit(1)
+			os.Exit(254)
 		}
 		os.Exit(status)
-=======
-		log.PrintE(fmt.Sprintf("error stopping app %q", appName.String()), err)
-		os.Exit(254)
->>>>>>> 1beeb893
 	}
 
 	os.Exit(0)
